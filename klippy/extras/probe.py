# Z-Probe support
#
# Copyright (C) 2017-2021  Kevin O'Connor <kevin@koconnor.net>
#
# This file may be distributed under the terms of the GNU GPLv3 license.
import logging
import pins
from . import manual_probe

HINT_TIMEOUT = """
If the probe did not move far enough to trigger, then
consider reducing the Z axis minimum position so the probe
can travel further (the Z minimum position can be negative).
"""


class PrinterProbe:
    def __init__(self, config, mcu_probe):
        self.printer = config.get_printer()
        self.name = config.get_name()
        self.mcu_probe = mcu_probe
        self.speed = config.getfloat("speed", 5.0, above=0.0)
        self.lift_speed = config.getfloat("lift_speed", self.speed, above=0.0)
        self.x_offset = config.getfloat("x_offset", 0.0)
        self.y_offset = config.getfloat("y_offset", 0.0)
        self.z_offset = config.getfloat("z_offset")
        self.drop_first_result = config.getboolean("drop_first_result", False)
        self.probe_calibrate_z = 0.0
        self.multi_probe_pending = False
        self.last_state = False
        self.last_z_result = 0.0
        self.gcode_move = self.printer.load_object(config, "gcode_move")
        # Infer Z position to move to during a probe
        if config.has_section("stepper_z"):
            zconfig = config.getsection("stepper_z")
            self.z_position = zconfig.getfloat(
                "position_min", 0.0, note_valid=False
            )
        else:
            pconfig = config.getsection("printer")
            self.z_position = pconfig.getfloat(
                "minimum_z_position", 0.0, note_valid=False
            )
        # Multi-sample support (for improved accuracy)
        self.sample_count = config.getint("samples", 1, minval=1)
        self.sample_retract_dist = config.getfloat(
            "sample_retract_dist", 2.0, above=0.0
        )
        atypes = {"median": "median", "average": "average"}
        self.samples_result = config.getchoice(
            "samples_result", atypes, "average"
        )
        self.samples_tolerance = config.getfloat(
            "samples_tolerance", 0.100, minval=0.0
        )
        self.samples_retries = config.getint(
            "samples_tolerance_retries", 0, minval=0
        )
        # Register z_virtual_endstop pin
        self.printer.lookup_object("pins").register_chip("probe", self)
        # Register homing event handlers
        self.printer.register_event_handler(
            "homing:homing_move_begin", self._handle_homing_move_begin
        )
        self.printer.register_event_handler(
            "homing:homing_move_end", self._handle_homing_move_end
        )
        self.printer.register_event_handler(
            "homing:home_rails_begin", self._handle_home_rails_begin
        )
        self.printer.register_event_handler(
            "homing:home_rails_end", self._handle_home_rails_end
        )
        self.printer.register_event_handler(
            "gcode:command_error", self._handle_command_error
        )
        # Register PROBE/QUERY_PROBE commands
        self.gcode = self.printer.lookup_object("gcode")
        self.gcode.register_command(
            "PROBE", self.cmd_PROBE, desc=self.cmd_PROBE_help
        )
        self.gcode.register_command(
            "QUERY_PROBE", self.cmd_QUERY_PROBE, desc=self.cmd_QUERY_PROBE_help
        )
        self.gcode.register_command(
            "PROBE_CALIBRATE",
            self.cmd_PROBE_CALIBRATE,
            desc=self.cmd_PROBE_CALIBRATE_help,
        )
        self.gcode.register_command(
            "PROBE_ACCURACY",
            self.cmd_PROBE_ACCURACY,
            desc=self.cmd_PROBE_ACCURACY_help,
        )
        self.gcode.register_command(
            "Z_OFFSET_APPLY_PROBE",
            self.cmd_Z_OFFSET_APPLY_PROBE,
            desc=self.cmd_Z_OFFSET_APPLY_PROBE_help,
        )

    def _handle_homing_move_begin(self, hmove):
        if self.mcu_probe in hmove.get_mcu_endstops():
            self.mcu_probe.probe_prepare(hmove)

    def _handle_homing_move_end(self, hmove):
        if self.mcu_probe in hmove.get_mcu_endstops():
            self.mcu_probe.probe_finish(hmove)

    def _handle_home_rails_begin(self, homing_state, rails):
        endstops = [es for rail in rails for es, name in rail.get_endstops()]
        if self.mcu_probe in endstops:
            self.multi_probe_begin()

    def _handle_home_rails_end(self, homing_state, rails):
        endstops = [es for rail in rails for es, name in rail.get_endstops()]
        if self.mcu_probe in endstops:
            self.multi_probe_end()

    def _handle_command_error(self):
        try:
            self.multi_probe_end()
        except:
            logging.exception("Multi-probe end")

    def multi_probe_begin(self):
        self.mcu_probe.multi_probe_begin()
        self.multi_probe_pending = True

    def multi_probe_end(self):
        if self.multi_probe_pending:
            self.multi_probe_pending = False
            self.mcu_probe.multi_probe_end()

    def setup_pin(self, pin_type, pin_params):
        if pin_type != "endstop" or pin_params["pin"] != "z_virtual_endstop":
            raise pins.error("Probe virtual endstop only useful as endstop pin")
        if pin_params["invert"] or pin_params["pullup"]:
            raise pins.error("Can not pullup/invert probe virtual endstop")
        return self.mcu_probe

    def get_lift_speed(self, gcmd=None):
        if gcmd is not None:
            return gcmd.get_float("LIFT_SPEED", self.lift_speed, above=0.0)
        return self.lift_speed

    def get_offsets(self):
        return self.x_offset, self.y_offset, self.z_offset

    def _probe(self, speed):
        toolhead = self.printer.lookup_object("toolhead")
        curtime = self.printer.get_reactor().monotonic()
        if "z" not in toolhead.get_status(curtime)["homed_axes"]:
            raise self.printer.command_error("Must home before probe")
        phoming = self.printer.lookup_object("homing")
        pos = toolhead.get_position()
        pos[2] = self.z_position
        try:
            epos = phoming.probing_move(self.mcu_probe, pos, speed)
        except self.printer.command_error as e:
            reason = str(e)
            if "Timeout during endstop homing" in reason:
                reason += HINT_TIMEOUT
            raise self.printer.command_error(reason)
<<<<<<< HEAD
        self.gcode.respond_info(
            "probe at %.3f,%.3f is z=%.6f" % (epos[0], epos[1], epos[2])
        )
=======
        # get z compensation from axis_twist_compensation
        axis_twist_compensation = self.printer.lookup_object(
            'axis_twist_compensation', None)
        z_compensation = 0
        if axis_twist_compensation is not None:
            z_compensation = (
                axis_twist_compensation.get_z_compensation_value(pos))
        # add z compensation to probe position
        epos[2] += z_compensation
        self.gcode.respond_info("probe at %.3f,%.3f is z=%.6f"
                                % (epos[0], epos[1], epos[2]))
>>>>>>> ed66982b
        return epos[:3]

    def _move(self, coord, speed):
        self.printer.lookup_object("toolhead").manual_move(coord, speed)

    def _calc_mean(self, positions):
        count = float(len(positions))
        return [sum([pos[i] for pos in positions]) / count for i in range(3)]

    def _calc_median(self, positions):
        z_sorted = sorted(positions, key=(lambda p: p[2]))
        middle = len(positions) // 2
        if (len(positions) & 1) == 1:
            # odd number of samples
            return z_sorted[middle]
        # even number of samples
        return self._calc_mean(z_sorted[middle - 1 : middle + 1])

    def run_probe(self, gcmd):
        speed = gcmd.get_float("PROBE_SPEED", self.speed, above=0.0)
        lift_speed = self.get_lift_speed(gcmd)
        sample_count = gcmd.get_int("SAMPLES", self.sample_count, minval=1)
        sample_retract_dist = gcmd.get_float(
            "SAMPLE_RETRACT_DIST", self.sample_retract_dist, above=0.0
        )
        samples_tolerance = gcmd.get_float(
            "SAMPLES_TOLERANCE", self.samples_tolerance, minval=0.0
        )
        samples_retries = gcmd.get_int(
            "SAMPLES_TOLERANCE_RETRIES", self.samples_retries, minval=0
        )
        samples_result = gcmd.get("SAMPLES_RESULT", self.samples_result)
        must_notify_multi_probe = not self.multi_probe_pending
        if must_notify_multi_probe:
            self.multi_probe_begin()
        probexy = self.printer.lookup_object("toolhead").get_position()[:2]
        retries = 0
        positions = []

        first_probe = True
        while len(positions) < sample_count:
            # Probe position
            pos = self._probe(speed)
            if self.drop_first_result and first_probe:
                first_probe = False
                liftpos = [None, None, pos[2] + sample_retract_dist]
                self._move(liftpos, lift_speed)
                continue
            positions.append(pos)
            # Check samples tolerance
            z_positions = [p[2] for p in positions]
            if max(z_positions) - min(z_positions) > samples_tolerance:
                if retries >= samples_retries:
                    raise gcmd.error("Probe samples exceed samples_tolerance")
                gcmd.respond_info("Probe samples exceed tolerance. Retrying...")
                retries += 1
                positions = []
            # Retract
            if len(positions) < sample_count:
                self._move(probexy + [pos[2] + sample_retract_dist], lift_speed)
        if must_notify_multi_probe:
            self.multi_probe_end()
        # Calculate and return result
        if samples_result == "median":
            return self._calc_median(positions)
        return self._calc_mean(positions)

    cmd_PROBE_help = "Probe Z-height at current XY position"

    def cmd_PROBE(self, gcmd):
        pos = self.run_probe(gcmd)
        gcmd.respond_info("Result is z=%.6f" % (pos[2],))
        self.last_z_result = pos[2]

    cmd_QUERY_PROBE_help = "Return the status of the z-probe"

    def cmd_QUERY_PROBE(self, gcmd):
        toolhead = self.printer.lookup_object("toolhead")
        print_time = toolhead.get_last_move_time()
        res = self.mcu_probe.query_endstop(print_time)
        self.last_state = res
        gcmd.respond_info("probe: %s" % (["open", "TRIGGERED"][not not res],))

    def get_status(self, eventtime):
        return {
            "name": self.name,
            "last_query": self.last_state,
            "last_z_result": self.last_z_result,
        }

    cmd_PROBE_ACCURACY_help = "Probe Z-height accuracy at current XY position"

    def cmd_PROBE_ACCURACY(self, gcmd):
        speed = gcmd.get_float("PROBE_SPEED", self.speed, above=0.0)
        lift_speed = self.get_lift_speed(gcmd)
        sample_count = gcmd.get_int("SAMPLES", 10, minval=1)
        sample_retract_dist = gcmd.get_float(
            "SAMPLE_RETRACT_DIST", self.sample_retract_dist, above=0.0
        )
        toolhead = self.printer.lookup_object("toolhead")
        pos = toolhead.get_position()
        gcmd.respond_info(
            "PROBE_ACCURACY at X:%.3f Y:%.3f Z:%.3f"
            " (samples=%d retract=%.3f"
            " speed=%.1f lift_speed=%.1f)\n"
            % (
                pos[0],
                pos[1],
                pos[2],
                sample_count,
                sample_retract_dist,
                speed,
                lift_speed,
            )
        )
        # Probe bed sample_count times
        self.multi_probe_begin()
        positions = []

        first_probe = True
        while len(positions) < sample_count:
            # Probe position
            pos = self._probe(speed)
            if self.drop_first_result and first_probe:
                first_probe = False
                liftpos = [None, None, pos[2] + sample_retract_dist]
                self._move(liftpos, lift_speed)
                continue
            positions.append(pos)
            # Retract
            liftpos = [None, None, pos[2] + sample_retract_dist]
            self._move(liftpos, lift_speed)
        self.multi_probe_end()
        # Calculate maximum, minimum and average values
        max_value = max([p[2] for p in positions])
        min_value = min([p[2] for p in positions])
        range_value = max_value - min_value
        avg_value = self._calc_mean(positions)[2]
        median = self._calc_median(positions)[2]
        # calculate the standard deviation
        deviation_sum = 0
        for i in range(len(positions)):
            deviation_sum += pow(positions[i][2] - avg_value, 2.0)
        sigma = (deviation_sum / len(positions)) ** 0.5
        # Show information
        gcmd.respond_info(
            "probe accuracy results: maximum %.6f, minimum %.6f, range %.6f, "
            "average %.6f, median %.6f, standard deviation %.6f"
            % (max_value, min_value, range_value, avg_value, median, sigma)
        )

    def probe_calibrate_finalize(self, kin_pos):
        if kin_pos is None:
            return
        z_offset = self.probe_calibrate_z - kin_pos[2]
        self.gcode.respond_info(
            "%s: z_offset: %.3f\n"
            "The SAVE_CONFIG command will update the printer config file\n"
            "with the above and restart the printer." % (self.name, z_offset)
        )
        configfile = self.printer.lookup_object("configfile")
        configfile.set(self.name, "z_offset", "%.3f" % (z_offset,))

    cmd_PROBE_CALIBRATE_help = "Calibrate the probe's z_offset"

    def cmd_PROBE_CALIBRATE(self, gcmd):
        manual_probe.verify_no_manual_probe(self.printer)
        # Perform initial probe
        lift_speed = self.get_lift_speed(gcmd)
        curpos = self.run_probe(gcmd)
        # Move away from the bed
        self.probe_calibrate_z = curpos[2]
        curpos[2] += 5.0
        self._move(curpos, lift_speed)
        # Move the nozzle over the probe point
        curpos[0] += self.x_offset
        curpos[1] += self.y_offset
        self._move(curpos, self.speed)
        # Start manual probe
        manual_probe.ManualProbeHelper(
            self.printer, gcmd, self.probe_calibrate_finalize
        )

    def cmd_Z_OFFSET_APPLY_PROBE(self, gcmd):
        offset = self.gcode_move.get_status()["homing_origin"].z
        configfile = self.printer.lookup_object("configfile")
        if offset == 0:
            self.gcode.respond_info("Nothing to do: Z Offset is 0")
        else:
            new_calibrate = self.z_offset - offset
            self.gcode.respond_info(
                "%s: z_offset: %.3f\n"
                "The SAVE_CONFIG command will update the printer config file\n"
                "with the above and restart the printer."
                % (self.name, new_calibrate)
            )
            configfile.set(self.name, "z_offset", "%.3f" % (new_calibrate,))

    cmd_Z_OFFSET_APPLY_PROBE_help = "Adjust the probe's z_offset"


# Endstop wrapper that enables probe specific features
class ProbeEndstopWrapper:
    def __init__(self, config):
        self.printer = config.get_printer()
        self.position_endstop = config.getfloat("z_offset")
        self.stow_on_each_sample = config.getboolean(
            "deactivate_on_each_sample", True
        )
        gcode_macro = self.printer.load_object(config, "gcode_macro")
        self.activate_gcode = gcode_macro.load_template(
            config, "activate_gcode", ""
        )
        self.deactivate_gcode = gcode_macro.load_template(
            config, "deactivate_gcode", ""
        )
        # Create an "endstop" object to handle the probe pin
        ppins = self.printer.lookup_object("pins")
        pin = config.get("pin")
        pin_params = ppins.lookup_pin(pin, can_invert=True, can_pullup=True)
        mcu = pin_params["chip"]
        self.mcu_endstop = mcu.setup_pin("endstop", pin_params)
        self.printer.register_event_handler(
            "klippy:mcu_identify", self._handle_mcu_identify
        )
        # Wrappers
        self.get_mcu = self.mcu_endstop.get_mcu
        self.add_stepper = self.mcu_endstop.add_stepper
        self.get_steppers = self.mcu_endstop.get_steppers
        self.home_start = self.mcu_endstop.home_start
        self.home_wait = self.mcu_endstop.home_wait
        self.query_endstop = self.mcu_endstop.query_endstop
        # multi probes state
        self.multi = "OFF"

    def _handle_mcu_identify(self):
        kin = self.printer.lookup_object("toolhead").get_kinematics()
        for stepper in kin.get_steppers():
            if stepper.is_active_axis("z"):
                self.add_stepper(stepper)

    def raise_probe(self):
        toolhead = self.printer.lookup_object("toolhead")
        start_pos = toolhead.get_position()
        self.deactivate_gcode.run_gcode_from_command()
        if toolhead.get_position()[:3] != start_pos[:3]:
            raise self.printer.command_error(
                "Toolhead moved during probe activate_gcode script"
            )

    def lower_probe(self):
        toolhead = self.printer.lookup_object("toolhead")
        start_pos = toolhead.get_position()
        self.activate_gcode.run_gcode_from_command()
        if toolhead.get_position()[:3] != start_pos[:3]:
            raise self.printer.command_error(
                "Toolhead moved during probe deactivate_gcode script"
            )

    def multi_probe_begin(self):
        if self.stow_on_each_sample:
            return
        self.multi = "FIRST"

    def multi_probe_end(self):
        if self.stow_on_each_sample:
            return
        self.raise_probe()
        self.multi = "OFF"

    def probe_prepare(self, hmove):
        if self.multi == "OFF" or self.multi == "FIRST":
            self.lower_probe()
            if self.multi == "FIRST":
                self.multi = "ON"

    def probe_finish(self, hmove):
        if self.multi == "OFF":
            self.raise_probe()

    def get_position_endstop(self):
        return self.position_endstop


# Helper code that can probe a series of points and report the
# position at each point.
class ProbePointsHelper:
    def __init__(self, config, finalize_callback, default_points=None):
        self.printer = config.get_printer()
        self.finalize_callback = finalize_callback
        self.probe_points = default_points
        self.name = config.get_name()
        self.gcode = self.printer.lookup_object("gcode")
        # Read config settings
        if default_points is None or config.get("points", None) is not None:
            self.probe_points = config.getlists(
                "points", seps=(",", "\n"), parser=float, count=2
            )
        def_move_z = config.getfloat("horizontal_move_z", 5.0)
        self.default_horizontal_move_z = def_move_z
        self.speed = config.getfloat("speed", 50.0, above=0.0)
        self.use_offsets = False
        # Internal probing state
        self.lift_speed = self.speed
        self.probe_offsets = (0.0, 0.0, 0.0)
        self.results = []

    def minimum_points(self, n):
        if len(self.probe_points) < n:
            raise self.printer.config_error(
                "Need at least %d probe points for %s" % (n, self.name)
            )

    def update_probe_points(self, points, min_points):
        self.probe_points = points
        self.minimum_points(min_points)

    def use_xy_offsets(self, use_offsets):
        self.use_offsets = use_offsets

    def get_lift_speed(self):
        return self.lift_speed

    def _move_next(self):
        toolhead = self.printer.lookup_object("toolhead")
        # Lift toolhead
        speed = self.lift_speed
        if not self.results:
            # Use full speed to first probe position
            speed = self.speed
        toolhead.manual_move([None, None, self.horizontal_move_z], speed)
        # Check if done probing
        if len(self.results) >= len(self.probe_points):
            toolhead.get_last_move_time()
            res = self.finalize_callback(self.probe_offsets, self.results)
            if res != "retry":
                return True
            self.results = []
        # Move to next XY probe point
        nextpos = list(self.probe_points[len(self.results)])
        if self.use_offsets:
            nextpos[0] -= self.probe_offsets[0]
            nextpos[1] -= self.probe_offsets[1]
        toolhead.manual_move(nextpos, self.speed)
        return False

    def start_probe(self, gcmd):
        manual_probe.verify_no_manual_probe(self.printer)
        # Lookup objects
        probe = self.printer.lookup_object("probe", None)
        method = gcmd.get("METHOD", "automatic").lower()
        self.results = []
        def_move_z = self.default_horizontal_move_z
        self.horizontal_move_z = gcmd.get_float("HORIZONTAL_MOVE_Z", def_move_z)
        if probe is None or method != "automatic":
            # Manual probe
            self.lift_speed = self.speed
            self.probe_offsets = (0.0, 0.0, 0.0)
            self._manual_probe_start()
            return
        # Perform automatic probing
        self.lift_speed = probe.get_lift_speed(gcmd)
        self.probe_offsets = probe.get_offsets()
        if self.horizontal_move_z < self.probe_offsets[2]:
            raise gcmd.error(
                "horizontal_move_z can't be less than" " probe's z_offset"
            )
        probe.multi_probe_begin()
        while True:
            done = self._move_next()
            if done:
                break
            pos = probe.run_probe(gcmd)
            self.results.append(pos)
        probe.multi_probe_end()

    def _manual_probe_start(self):
        done = self._move_next()
        if not done:
            gcmd = self.gcode.create_gcode_command("", "", {})
            manual_probe.ManualProbeHelper(
                self.printer, gcmd, self._manual_probe_finalize
            )

    def _manual_probe_finalize(self, kin_pos):
        if kin_pos is None:
            return
        self.results.append(kin_pos)
        self._manual_probe_start()


def load_config(config):
    return PrinterProbe(config, ProbeEndstopWrapper(config))<|MERGE_RESOLUTION|>--- conflicted
+++ resolved
@@ -161,23 +161,20 @@
             if "Timeout during endstop homing" in reason:
                 reason += HINT_TIMEOUT
             raise self.printer.command_error(reason)
-<<<<<<< HEAD
+        # get z compensation from axis_twist_compensation
+        axis_twist_compensation = self.printer.lookup_object(
+            "axis_twist_compensation", None
+        )
+        z_compensation = 0
+        if axis_twist_compensation is not None:
+            z_compensation = axis_twist_compensation.get_z_compensation_value(
+                pos
+            )
+        # add z compensation to probe position
+        epos[2] += z_compensation
         self.gcode.respond_info(
             "probe at %.3f,%.3f is z=%.6f" % (epos[0], epos[1], epos[2])
         )
-=======
-        # get z compensation from axis_twist_compensation
-        axis_twist_compensation = self.printer.lookup_object(
-            'axis_twist_compensation', None)
-        z_compensation = 0
-        if axis_twist_compensation is not None:
-            z_compensation = (
-                axis_twist_compensation.get_z_compensation_value(pos))
-        # add z compensation to probe position
-        epos[2] += z_compensation
-        self.gcode.respond_info("probe at %.3f,%.3f is z=%.6f"
-                                % (epos[0], epos[1], epos[2]))
->>>>>>> ed66982b
         return epos[:3]
 
     def _move(self, coord, speed):
