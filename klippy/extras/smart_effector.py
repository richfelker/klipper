# SmartEffector support
#
# Copyright (C) 2021  Dmitry Butyugin <dmbutyugin@google.com>
#
# This file may be distributed under the terms of the GNU GPLv3 license.

from . import probe

# SmartEffector communication protocol implemented here originates from
# https://github.com/Duet3D/SmartEffectorFirmware
BITS_PER_SECOND = 1000.0


class ControlPinHelper:
    def __init__(self, pin_params):
        self._mcu = pin_params["chip"]
        self._pin = pin_params["pin"]
        self._start_value = self._invert = pin_params["invert"]
        self._oid = None
        self._set_cmd = None
        self._mcu.register_config_callback(self._build_config)

    def _build_config(self):
        self._mcu.request_move_queue_slot()
        self._oid = self._mcu.create_oid()
        self._mcu.add_config_cmd(
            "config_digital_out oid=%d pin=%s value=%d default_value=%d"
            " max_duration=%d"
            % (self._oid, self._pin, self._start_value, self._start_value, 0)
        )
        cmd_queue = self._mcu.alloc_command_queue()
        self._set_cmd = self._mcu.lookup_command(
            "queue_digital_out oid=%c clock=%u on_ticks=%u", cq=cmd_queue
        )

    def write_bits(self, start_time, bit_stream):
        bit_step = 1.0 / BITS_PER_SECOND
        last_value = self._start_value
        bit_time = start_time
        for b in bit_stream:
            value = (not not b) ^ self._invert
            if value != last_value:
                clock = self._mcu.print_time_to_clock(bit_time)
                self._set_cmd.send([self._oid, clock, value])
                last_value = value
            bit_time += bit_step
        # After the last bit, the signal on the control pin must go back
        # to its start value.
        if value != self._start_value:
            clock = self._mcu.print_time_to_clock(bit_time)
            self._set_cmd.send([self._oid, clock, self._start_value])
            bit_time += bit_step
        return bit_time


class SmartEffectorEndstopWrapper:
    def __init__(self, config):
        self.printer = config.get_printer()
        self.gcode = self.printer.lookup_object("gcode")
        self.probe_accel = config.getfloat("probe_accel", 0.0, minval=0.0)
        self.recovery_time = config.getfloat("recovery_time", 0.4, minval=0.0)
        self.probe_wrapper = probe.ProbeEndstopWrapper(config)
        # Wrappers
        self.get_mcu = self.probe_wrapper.get_mcu
        self.add_stepper = self.probe_wrapper.add_stepper
        self.get_steppers = self.probe_wrapper.get_steppers
        self.home_start = self.probe_wrapper.home_start
        self.home_wait = self.probe_wrapper.home_wait
        self.query_endstop = self.probe_wrapper.query_endstop
        self.multi_probe_begin = self.probe_wrapper.multi_probe_begin
        self.multi_probe_end = self.probe_wrapper.multi_probe_end
        # SmartEffector control
        control_pin = config.get("control_pin", None)
        if control_pin:
            ppins = self.printer.lookup_object("pins")
            pin_params = ppins.lookup_pin(control_pin, can_invert=True)
            self.control_pin = ControlPinHelper(pin_params)
            self.gcode.register_command(
                "RESET_SMART_EFFECTOR",
                self.cmd_RESET_SMART_EFFECTOR,
                desc=self.cmd_RESET_SMART_EFFECTOR_help,
            )
        else:
            self.control_pin = None
<<<<<<< HEAD
        self.gcode.register_command(
            "SET_SMART_EFFECTOR",
            self.cmd_SET_SMART_EFFECTOR,
            desc=self.cmd_SET_SMART_EFFECTOR_help,
        )

=======
        self.gcode.register_command("SET_SMART_EFFECTOR",
                                    self.cmd_SET_SMART_EFFECTOR,
                                    desc=self.cmd_SET_SMART_EFFECTOR_help)
    def probing_move(self, pos, speed):
        phoming = self.printer.lookup_object('homing')
        return phoming.probing_move(self, pos, speed)
>>>>>>> 2f6e94c9
    def probe_prepare(self, hmove):
        toolhead = self.printer.lookup_object("toolhead")
        self.probe_wrapper.probe_prepare(hmove)
        if self.probe_accel:
            systime = self.printer.get_reactor().monotonic()
            toolhead_info = toolhead.get_status(systime)
            self.old_max_accel = toolhead_info["max_accel"]
            self.gcode.run_script_from_command(
                "M204 S%.3f" % (self.probe_accel,)
            )
        if self.recovery_time:
            toolhead.dwell(self.recovery_time)

    def probe_finish(self, hmove):
        if self.probe_accel:
            self.gcode.run_script_from_command(
                "M204 S%.3f" % (self.old_max_accel,)
            )
        self.probe_wrapper.probe_finish(hmove)

    def _send_command(self, buf):
        # Each byte is sent to the SmartEffector as
        # [0 0 1 0 b7 b6 b5 b4 !b4 b3 b2 b1 b0 !b0]
        bit_stream = []
        for b in buf:
            b = b & 0xFF
            bit_stream.extend([0, 0, 1, 0])
            bit_stream.extend([b & 0x80, b & 0x40, b & 0x20, b & 0x10])
            bit_stream.append((~b) & 0x10)
            bit_stream.extend([b & 0x08, b & 0x04, b & 0x02, b & 0x01])
            bit_stream.append((~b) & 0x01)
        # Wait for previous actions to finish
        toolhead = self.printer.lookup_object("toolhead")
        toolhead.wait_moves()
        start_time = toolhead.get_last_move_time()
        # Write generated bits to the control pin
        end_time = self.control_pin.write_bits(start_time, bit_stream)
        # Dwell to make sure no subseqent actions are queued together
        # with the SmartEffector programming
        toolhead.dwell(end_time - start_time)
        toolhead.wait_moves()

    cmd_SET_SMART_EFFECTOR_help = "Set SmartEffector parameters"

    def cmd_SET_SMART_EFFECTOR(self, gcmd):
        sensitivity = gcmd.get_int("SENSITIVITY", None, minval=0, maxval=255)
        respond_info = []
        if sensitivity is not None:
            if self.control_pin is not None:
                buf = [105, sensitivity, 255 - sensitivity]
                self._send_command(buf)
                respond_info.append("sensitivity: %d" % (sensitivity,))
            else:
                raise gcmd.error(
                    "control_pin must be set in [smart_effector] "
                    "for sensitivity programming"
                )
        self.probe_accel = gcmd.get_float("ACCEL", self.probe_accel, minval=0.0)
        self.recovery_time = gcmd.get_float(
            "RECOVERY_TIME", self.recovery_time, minval=0.0
        )
        if self.probe_accel:
            respond_info.append(
                "probing accelartion: %.3f" % (self.probe_accel,)
            )
        else:
            respond_info.append("probing acceleration control disabled")
        if self.recovery_time:
            respond_info.append(
                "probe recovery time: %.3f" % (self.recovery_time,)
            )
        else:
            respond_info.append("probe recovery time disabled")
        gcmd.respond_info("SmartEffector:\n" + "\n".join(respond_info))

    cmd_RESET_SMART_EFFECTOR_help = "Reset SmartEffector settings (sensitivity)"

    def cmd_RESET_SMART_EFFECTOR(self, gcmd):
        buf = [131, 131]
        self._send_command(buf)
        gcmd.respond_info("SmartEffector sensitivity was reset")


def load_config(config):
    smart_effector = SmartEffectorEndstopWrapper(config)
    config.get_printer().add_object(
        "probe", probe.PrinterProbe(config, smart_effector)
    )
    return smart_effector<|MERGE_RESOLUTION|>--- conflicted
+++ resolved
@@ -82,21 +82,16 @@
             )
         else:
             self.control_pin = None
-<<<<<<< HEAD
         self.gcode.register_command(
             "SET_SMART_EFFECTOR",
             self.cmd_SET_SMART_EFFECTOR,
             desc=self.cmd_SET_SMART_EFFECTOR_help,
         )
 
-=======
-        self.gcode.register_command("SET_SMART_EFFECTOR",
-                                    self.cmd_SET_SMART_EFFECTOR,
-                                    desc=self.cmd_SET_SMART_EFFECTOR_help)
     def probing_move(self, pos, speed):
-        phoming = self.printer.lookup_object('homing')
+        phoming = self.printer.lookup_object("homing")
         return phoming.probing_move(self, pos, speed)
->>>>>>> 2f6e94c9
+
     def probe_prepare(self, hmove):
         toolhead = self.printer.lookup_object("toolhead")
         self.probe_wrapper.probe_prepare(hmove)
