# Mesh Bed Leveling
#
# Copyright (C) 2018-2019 Eric Callahan <arksine.code@gmail.com>
#
# This file may be distributed under the terms of the GNU GPLv3 license.
import logging, math, json, collections
from . import probe

PROFILE_VERSION = 1
PROFILE_OPTIONS = {
    "min_x": float,
    "max_x": float,
    "min_y": float,
    "max_y": float,
    "x_count": int,
    "y_count": int,
    "mesh_x_pps": int,
    "mesh_y_pps": int,
    "algo": str,
    "tension": float,
}


class BedMeshError(Exception):
    pass


# PEP 485 isclose()
def isclose(a, b, rel_tol=1e-09, abs_tol=0.0):
    return abs(a - b) <= max(rel_tol * max(abs(a), abs(b)), abs_tol)


# return true if a coordinate is within the region
# specified by min_c and max_c
def within(coord, min_c, max_c, tol=0.0):
    return (max_c[0] + tol) >= coord[0] >= (min_c[0] - tol) and (
        max_c[1] + tol
    ) >= coord[1] >= (min_c[1] - tol)


# Constrain value between min and max
def constrain(val, min_val, max_val):
    return min(max_val, max(min_val, val))


# Linear interpolation between two values
def lerp(t, v0, v1):
    return (1.0 - t) * v0 + t * v1


# retreive commma separated pair from config
def parse_config_pair(config, option, default, minval=None, maxval=None):
    pair = config.getintlist(option, (default, default))
    if len(pair) != 2:
        if len(pair) != 1:
            raise config.error(
                "bed_mesh: malformed '%s' value: %s"
                % (option, config.get(option))
            )
        pair = (pair[0], pair[0])
    if minval is not None:
        if pair[0] < minval or pair[1] < minval:
            raise config.error(
                "Option '%s' in section bed_mesh must have a minimum of %s"
                % (option, str(minval))
            )
    if maxval is not None:
        if pair[0] > maxval or pair[1] > maxval:
            raise config.error(
                "Option '%s' in section bed_mesh must have a maximum of %s"
                % (option, str(maxval))
            )
    return pair


# retreive commma separated pair from a g-code command
def parse_gcmd_pair(gcmd, name, minval=None, maxval=None):
    try:
        pair = [int(v.strip()) for v in gcmd.get(name).split(",")]
    except:
        raise gcmd.error("Unable to parse parameter '%s'" % (name,))
    if len(pair) != 2:
        if len(pair) != 1:
            raise gcmd.error("Unable to parse parameter '%s'" % (name,))
        pair = (pair[0], pair[0])
    if minval is not None:
        if pair[0] < minval or pair[1] < minval:
            raise gcmd.error(
                "Parameter '%s' must have a minimum of %d" % (name, minval)
            )
    if maxval is not None:
        if pair[0] > maxval or pair[1] > maxval:
            raise gcmd.error(
                "Parameter '%s' must have a maximum of %d" % (name, maxval)
            )
    return pair


# retreive commma separated coordinate from a g-code command
def parse_gcmd_coord(gcmd, name):
    try:
        v1, v2 = [float(v.strip()) for v in gcmd.get(name).split(",")]
    except:
        raise gcmd.error("Unable to parse parameter '%s'" % (name,))
    return v1, v2


class BedMesh:
    FADE_DISABLE = 0x7FFFFFFF

    def __init__(self, config):
        self.printer = config.get_printer()
        self.printer.register_event_handler(
            "klippy:connect", self.handle_connect
        )
        self.last_position = [0.0, 0.0, 0.0, 0.0]
        self.bmc = BedMeshCalibrate(config, self)
        self.z_mesh = None
        self.toolhead = None
        self.horizontal_move_z = config.getfloat("horizontal_move_z", 5.0)
        self.fade_start = config.getfloat("fade_start", 1.0)
        self.fade_end = config.getfloat("fade_end", 0.0)
        self.fade_dist = self.fade_end - self.fade_start
        if self.fade_dist <= 0.0:
            self.fade_start = self.fade_end = self.FADE_DISABLE
        self.log_fade_complete = False
        self.base_fade_target = config.getfloat("fade_target", None)
        self.fade_target = 0.0
        self.gcode = self.printer.lookup_object("gcode")
        self.splitter = MoveSplitter(config, self.gcode)
        # setup persistent storage
        self.pmgr = ProfileManager(config, self)
        self.save_profile = self.pmgr.save_profile
        # register gcodes
        self.gcode.register_command(
            "BED_MESH_OUTPUT",
            self.cmd_BED_MESH_OUTPUT,
            desc=self.cmd_BED_MESH_OUTPUT_help,
        )
        self.gcode.register_command(
            "BED_MESH_MAP",
            self.cmd_BED_MESH_MAP,
            desc=self.cmd_BED_MESH_MAP_help,
        )
        self.gcode.register_command(
            "BED_MESH_CLEAR",
            self.cmd_BED_MESH_CLEAR,
            desc=self.cmd_BED_MESH_CLEAR_help,
        )
        self.gcode.register_command(
            "BED_MESH_OFFSET",
            self.cmd_BED_MESH_OFFSET,
            desc=self.cmd_BED_MESH_OFFSET_help,
        )
        # Register transform
        gcode_move = self.printer.load_object(config, "gcode_move")
        gcode_move.set_move_transform(self)
        # initialize status dict
        self.update_status()

    def handle_connect(self):
        self.toolhead = self.printer.lookup_object("toolhead")
        self.danger_options = self.printer.lookup_object("danger_options")
        if self.danger_options.log_bed_mesh_at_startup:
            self.bmc.print_generated_points(logging.info)

    def set_mesh(self, mesh):
        if mesh is not None and self.fade_end != self.FADE_DISABLE:
            self.log_fade_complete = True
            if self.base_fade_target is None:
                self.fade_target = mesh.get_z_average()
            else:
                self.fade_target = self.base_fade_target
                min_z, max_z = mesh.get_z_range()
                if (
                    not min_z <= self.fade_target <= max_z
                    and self.fade_target != 0.0
                ):
                    # fade target is non-zero, out of mesh range
                    err_target = self.fade_target
                    self.z_mesh = None
                    self.fade_target = 0.0
                    raise self.gcode.error(
                        "bed_mesh: ERROR, fade_target lies outside of mesh z "
                        "range\nmin: %.4f, max: %.4f, fade_target: %.4f"
                        % (min_z, max_z, err_target)
                    )
            min_z, max_z = mesh.get_z_range()
            if self.fade_dist <= max(abs(min_z), abs(max_z)):
                self.z_mesh = None
                self.fade_target = 0.0
                raise self.gcode.error(
                    "bed_mesh:  Mesh extends outside of the fade range, "
                    "please see the fade_start and fade_end options in"
                    "example-extras.cfg. fade distance: %.2f mesh min: %.4f"
                    "mesh max: %.4f" % (self.fade_dist, min_z, max_z)
                )
        else:
            self.fade_target = 0.0
        self.z_mesh = mesh
        self.splitter.initialize(mesh, self.fade_target)
        # cache the current position before a transform takes place
        gcode_move = self.printer.lookup_object("gcode_move")
        gcode_move.reset_last_position()
        self.update_status()

    def get_z_factor(self, z_pos):
        if z_pos >= self.fade_end:
            return 0.0
        elif z_pos >= self.fade_start:
            return (self.fade_end - z_pos) / self.fade_dist
        else:
            return 1.0

    def get_position(self):
        # Return last, non-transformed position
        if self.z_mesh is None:
            # No mesh calibrated, so send toolhead position
            self.last_position[:] = self.toolhead.get_position()
            self.last_position[2] -= self.fade_target
        else:
            # return current position minus the current z-adjustment
            x, y, z, e = self.toolhead.get_position()
            max_adj = self.z_mesh.calc_z(x, y)
            factor = 1.0
            z_adj = max_adj - self.fade_target
            if min(z, (z - max_adj)) >= self.fade_end:
                # Fade out is complete, no factor
                factor = 0.0
            elif max(z, (z - max_adj)) >= self.fade_start:
                # Likely in the process of fading out adjustment.
                # Because we don't yet know the gcode z position, use
                # algebra to calculate the factor from the toolhead pos
                factor = (self.fade_end + self.fade_target - z) / (
                    self.fade_dist - z_adj
                )
                factor = constrain(factor, 0.0, 1.0)
            final_z_adj = factor * z_adj + self.fade_target
            self.last_position[:] = [x, y, z - final_z_adj, e]
        return list(self.last_position)

    def move(self, newpos, speed):
        factor = self.get_z_factor(newpos[2])
        if self.z_mesh is None or not factor:
            # No mesh calibrated, or mesh leveling phased out.
            x, y, z, e = newpos
            if self.log_fade_complete:
                self.log_fade_complete = False
                logging.info(
                    "bed_mesh fade complete: Current Z: %.4f fade_target: %.4f "
                    % (z, self.fade_target)
                )
            self.toolhead.move([x, y, z + self.fade_target, e], speed)
        else:
            self.splitter.build_move(self.last_position, newpos, factor)
            while not self.splitter.traverse_complete:
                split_move = self.splitter.split()
                if split_move:
                    self.toolhead.move(split_move, speed)
                else:
                    raise self.gcode.error(
                        "Mesh Leveling: Error splitting move "
                    )
        self.last_position[:] = newpos

    def get_status(self, eventtime=None):
        return self.status

    def update_status(self):
        self.status = {
            "profile_name": "",
            "mesh_min": (0.0, 0.0),
            "mesh_max": (0.0, 0.0),
            "probed_matrix": [[]],
            "mesh_matrix": [[]],
            "profiles": self.pmgr.get_profiles(),
        }
        if self.z_mesh is not None:
            params = self.z_mesh.get_mesh_params()
            mesh_min = (params["min_x"], params["min_y"])
            mesh_max = (params["max_x"], params["max_y"])
            probed_matrix = self.z_mesh.get_probed_matrix()
            mesh_matrix = self.z_mesh.get_mesh_matrix()
<<<<<<< HEAD
            self.status["profile_name"] = self.pmgr.get_current_profile()
            self.status["mesh_min"] = mesh_min
            self.status["mesh_max"] = mesh_max
            self.status["probed_matrix"] = probed_matrix
            self.status["mesh_matrix"] = mesh_matrix

=======
            self.status['profile_name'] = self.z_mesh.get_profile_name()
            self.status['mesh_min'] = mesh_min
            self.status['mesh_max'] = mesh_max
            self.status['probed_matrix'] = probed_matrix
            self.status['mesh_matrix'] = mesh_matrix
>>>>>>> 9f41f53c
    def get_mesh(self):
        return self.z_mesh

    cmd_BED_MESH_OUTPUT_help = "Retrieve interpolated grid of probed z-points"

    def cmd_BED_MESH_OUTPUT(self, gcmd):
        if gcmd.get_int("PGP", 0):
            # Print Generated Points instead of mesh
            self.bmc.print_generated_points(gcmd.respond_info)
        elif self.z_mesh is None:
            gcmd.respond_info("Bed has not been probed")
        else:
            self.z_mesh.print_probed_matrix(gcmd.respond_info)
            self.z_mesh.print_mesh(gcmd.respond_raw, self.horizontal_move_z)

    cmd_BED_MESH_MAP_help = "Serialize mesh and output to terminal"

    def cmd_BED_MESH_MAP(self, gcmd):
        if self.z_mesh is not None:
            params = self.z_mesh.get_mesh_params()
            outdict = {
                "mesh_min": (params["min_x"], params["min_y"]),
                "mesh_max": (params["max_x"], params["max_y"]),
                "z_positions": self.z_mesh.get_probed_matrix(),
            }
            gcmd.respond_raw("mesh_map_output " + json.dumps(outdict))
        else:
            gcmd.respond_info("Bed has not been probed")

    cmd_BED_MESH_CLEAR_help = "Clear the Mesh so no z-adjustment is made"

    def cmd_BED_MESH_CLEAR(self, gcmd):
        self.set_mesh(None)

    cmd_BED_MESH_OFFSET_help = "Add X/Y offsets to the mesh lookup"

    def cmd_BED_MESH_OFFSET(self, gcmd):
        if self.z_mesh is not None:
            offsets = [None, None]
            for i, axis in enumerate(["X", "Y"]):
                offsets[i] = gcmd.get_float(axis, None)
            self.z_mesh.set_mesh_offsets(offsets)
            gcode_move = self.printer.lookup_object("gcode_move")
            gcode_move.reset_last_position()
        else:
            gcmd.respond_info("No mesh loaded to offset")


class ZrefMode:
    DISABLED = 0  # Zero reference disabled
    IN_MESH = 1  # Zero reference position within mesh
    PROBE = 2  # Zero refrennce position outside of mesh, probe needed


class BedMeshCalibrate:
    ALGOS = ["lagrange", "bicubic"]

    def __init__(self, config, bedmesh):
        self.printer = config.get_printer()
        self.orig_config = {"radius": None, "origin": None}
        self.radius = self.origin = None
        self.mesh_min = self.mesh_max = (0.0, 0.0)
        self.adaptive_margin = config.getfloat("adaptive_margin", 0.0)
        self.zero_ref_pos = config.getfloatlist(
            "zero_reference_position", None, count=2
        )
        self.relative_reference_index = config.getint(
            "relative_reference_index", None, minval=0
        )
        config.deprecate("relative_reference_index")
        if (
            self.zero_ref_pos is not None
            and self.relative_reference_index is not None
        ):
            self.relative_reference_index = None
            logging.info(
                "bed_mesh: both 'zero_reference_postion' and "
                "'relative_reference_index' options are specified, "
                "the 'zero_reference_position' value will be used."
            )
        self.zero_reference_mode = ZrefMode.DISABLED
        self.faulty_regions = []
        self.substituted_indices = collections.OrderedDict()
        self.bedmesh = bedmesh
        self.mesh_config = collections.OrderedDict()
        self._init_mesh_config(config)
        self._generate_points(config.error)
        self._profile_name = "default"
        self.probe_helper = probe.ProbePointsHelper(
            config, self.probe_finalize, self._get_adjusted_points()
        )
        self.probe_helper.minimum_points(3)
        self.probe_helper.use_xy_offsets(True)
        self.gcode = self.printer.lookup_object("gcode")
        self.gcode.register_command(
<<<<<<< HEAD
            "BED_MESH_CALIBRATE",
            self.cmd_BED_MESH_CALIBRATE,
            desc=self.cmd_BED_MESH_CALIBRATE_help,
        )

    def _generate_points(self, error):
        x_cnt = self.mesh_config["x_count"]
        y_cnt = self.mesh_config["y_count"]
=======
            'BED_MESH_CALIBRATE', self.cmd_BED_MESH_CALIBRATE,
            desc=self.cmd_BED_MESH_CALIBRATE_help)
    def _generate_points(self, error, probe_method="automatic"):
        x_cnt = self.mesh_config['x_count']
        y_cnt = self.mesh_config['y_count']
>>>>>>> 9f41f53c
        min_x, min_y = self.mesh_min
        max_x, max_y = self.mesh_max
        x_dist = (max_x - min_x) / (x_cnt - 1)
        y_dist = (max_y - min_y) / (y_cnt - 1)
        # floor distances down to next hundredth
        x_dist = math.floor(x_dist * 100) / 100
        y_dist = math.floor(y_dist * 100) / 100
        if x_dist < 1.0 or y_dist < 1.0:
            raise error("bed_mesh: min/max points too close together")

        if self.radius is not None:
            # round bed, min/max needs to be recalculated
            y_dist = x_dist
            new_r = (x_cnt // 2) * x_dist
            min_x = min_y = -new_r
            max_x = max_y = new_r
        else:
            # rectangular bed, only re-calc max_x
            max_x = min_x + x_dist * (x_cnt - 1)
        pos_y = min_y
        points = []
        for i in range(y_cnt):
            for j in range(x_cnt):
                if not i % 2:
                    # move in positive directon
                    pos_x = min_x + j * x_dist
                else:
                    # move in negative direction
                    pos_x = max_x - j * x_dist
                if self.radius is None:
                    # rectangular bed, append
                    points.append((pos_x, pos_y))
                else:
                    # round bed, check distance from origin
                    dist_from_origin = math.sqrt(pos_x * pos_x + pos_y * pos_y)
                    if dist_from_origin <= self.radius:
                        points.append(
                            (self.origin[0] + pos_x, self.origin[1] + pos_y)
                        )
            pos_y += y_dist
        self.points = points
        rri = self.relative_reference_index
        if self.zero_ref_pos is None and rri is not None:
            # Zero ref position needs to be initialized
            if rri >= len(self.points):
                raise error("bed_mesh: relative reference index out of range")
            self.zero_ref_pos = points[rri]
        if self.zero_ref_pos is None or probe_method == "manual":
            # Zero Reference Disabled
            self.zero_reference_mode = ZrefMode.DISABLED
        elif within(self.zero_ref_pos, self.mesh_min, self.mesh_max):
            # Zero Reference position within mesh
            self.zero_reference_mode = ZrefMode.IN_MESH
        else:
            # Zero Reference position outside of mesh
            self.zero_reference_mode = ZrefMode.PROBE
        if not self.faulty_regions:
            return
        self.substituted_indices.clear()
        if self.zero_reference_mode == ZrefMode.PROBE:
            # Cannot probe a reference within a faulty region
            for min_c, max_c in self.faulty_regions:
                if within(self.zero_ref_pos, min_c, max_c):
                    opt = "zero_reference_position"
                    if self.relative_reference_index is not None:
                        opt = "relative_reference_index"
                    raise error(
                        "bed_mesh: Cannot probe zero reference position at "
                        "(%.2f, %.2f) as it is located within a faulty region."
                        " Check the value for option '%s'"
                        % (
                            self.zero_ref_pos[0],
                            self.zero_ref_pos[1],
                            opt,
                        )
                    )
        # Check to see if any points fall within faulty regions
        if probe_method == "manual":
            return
        last_y = self.points[0][1]
        is_reversed = False
        for i, coord in enumerate(self.points):
            if not isclose(coord[1], last_y):
                is_reversed = not is_reversed
            last_y = coord[1]
            adj_coords = []
            for min_c, max_c in self.faulty_regions:
                if within(coord, min_c, max_c, tol=0.00001):
                    # Point lies within a faulty region
                    adj_coords = [
                        (min_c[0], coord[1]),
                        (coord[0], min_c[1]),
                        (coord[0], max_c[1]),
                        (max_c[0], coord[1]),
                    ]
                    if is_reversed:
                        # Swap first and last points for zig-zag pattern
                        first = adj_coords[0]
                        adj_coords[0] = adj_coords[-1]
                        adj_coords[-1] = first
                    break
            if not adj_coords:
                # coord is not located within a faulty region
                continue
            valid_coords = []
            for ac in adj_coords:
                # make sure that coordinates are within the mesh boundary
                if self.radius is None:
                    if within(ac, (min_x, min_y), (max_x, max_y), 0.000001):
                        valid_coords.append(ac)
                else:
                    dist_from_origin = math.sqrt(ac[0] * ac[0] + ac[1] * ac[1])
                    if dist_from_origin <= self.radius:
                        valid_coords.append(ac)
            if not valid_coords:
                raise error(
                    "bed_mesh: Unable to generate coordinates"
                    " for faulty region at index: %d" % (i)
                )
            self.substituted_indices[i] = valid_coords

    def print_generated_points(self, print_func):
        x_offset = y_offset = 0.0
        probe = self.printer.lookup_object("probe", None)
        if probe is not None:
            x_offset, y_offset = probe.get_offsets()[:2]
        print_func(
            "bed_mesh: generated points\nIndex" " |  Tool Adjusted  |   Probe"
        )
        for i, (x, y) in enumerate(self.points):
            adj_pt = "(%.1f, %.1f)" % (x - x_offset, y - y_offset)
            mesh_pt = "(%.1f, %.1f)" % (x, y)
            print_func("  %-4d| %-16s| %s" % (i, adj_pt, mesh_pt))
        if self.zero_ref_pos is not None:
            rri = self.relative_reference_index
            if rri is not None:
                print_func(
                    "bed_mesh: relative_reference_index %d is (%.2f, %.2f)"
                    % (rri, self.zero_ref_pos[0], self.zero_ref_pos[1])
                )
            else:
                print_func(
                    "bed_mesh: zero_reference_position is (%.2f, %.2f)"
                    % (self.zero_ref_pos[0], self.zero_ref_pos[1])
                )
        if self.substituted_indices:
            print_func("bed_mesh: faulty region points")
            for i, v in self.substituted_indices.items():
                pt = self.points[i]
                print_func(
                    "%d (%.2f, %.2f), substituted points: %s"
                    % (i, pt[0], pt[1], repr(v))
                )

    def _init_mesh_config(self, config):
        mesh_cfg = self.mesh_config
        orig_cfg = self.orig_config
        self.radius = config.getfloat("mesh_radius", None, above=0.0)
        if self.radius is not None:
            self.origin = config.getfloatlist(
                "mesh_origin", (0.0, 0.0), count=2
            )
            x_cnt = y_cnt = config.getint("round_probe_count", 5, minval=3)
            # round beds must have an odd number of points along each axis
            if not x_cnt & 1:
                raise config.error(
                    "bed_mesh: probe_count must be odd for round beds"
                )
            # radius may have precision to .1mm
            self.radius = math.floor(self.radius * 10) / 10
            orig_cfg["radius"] = self.radius
            orig_cfg["origin"] = self.origin
            min_x = min_y = -self.radius
            max_x = max_y = self.radius
        else:
            # rectangular
            x_cnt, y_cnt = parse_config_pair(config, "probe_count", 3, minval=3)
            min_x, min_y = config.getfloatlist("mesh_min", count=2)
            max_x, max_y = config.getfloatlist("mesh_max", count=2)
            if max_x <= min_x or max_y <= min_y:
                raise config.error("bed_mesh: invalid min/max points")
        orig_cfg["x_count"] = mesh_cfg["x_count"] = x_cnt
        orig_cfg["y_count"] = mesh_cfg["y_count"] = y_cnt
        orig_cfg["mesh_min"] = self.mesh_min = (min_x, min_y)
        orig_cfg["mesh_max"] = self.mesh_max = (max_x, max_y)

        pps = parse_config_pair(config, "mesh_pps", 2, minval=0)
        orig_cfg["mesh_x_pps"] = mesh_cfg["mesh_x_pps"] = pps[0]
        orig_cfg["mesh_y_pps"] = mesh_cfg["mesh_y_pps"] = pps[1]
        orig_cfg["algo"] = mesh_cfg["algo"] = (
            config.get("algorithm", "lagrange").strip().lower()
        )
        orig_cfg["tension"] = mesh_cfg["tension"] = config.getfloat(
            "bicubic_tension", 0.2, minval=0.0, maxval=2.0
        )
        for i in list(range(1, 100, 1)):
            start = config.getfloatlist(
                "faulty_region_%d_min" % (i,), None, count=2
            )
            if start is None:
                break
            end = config.getfloatlist("faulty_region_%d_max" % (i,), count=2)
            # Validate the corners.  If necessary reorganize them.
            # c1 = min point, c3 = max point
            #  c4 ---- c3
            #  |        |
            #  c1 ---- c2
            c1 = [min([s, e]) for s, e in zip(start, end)]
            c3 = [max([s, e]) for s, e in zip(start, end)]
            c2 = [c1[0], c3[1]]
            c4 = [c3[0], c1[1]]
            # Check for overlapping regions
            for j, (prev_c1, prev_c3) in enumerate(self.faulty_regions):
                prev_c2 = [prev_c1[0], prev_c3[1]]
                prev_c4 = [prev_c3[0], prev_c1[1]]
                # Validate that no existing corner is within the new region
                for coord in [prev_c1, prev_c2, prev_c3, prev_c4]:
                    if within(coord, c1, c3):
                        raise config.error(
                            "bed_mesh: Existing faulty_region_%d %s overlaps "
                            "added faulty_region_%d %s"
                            % (
                                j + 1,
                                repr([prev_c1, prev_c3]),
                                i,
                                repr([c1, c3]),
                            )
                        )
                # Validate that no new corner is within an existing region
                for coord in [c1, c2, c3, c4]:
                    if within(coord, prev_c1, prev_c3):
                        raise config.error(
                            "bed_mesh: Added faulty_region_%d %s overlaps "
                            "existing faulty_region_%d %s"
                            % (
                                i,
                                repr([c1, c3]),
                                j + 1,
                                repr([prev_c1, prev_c3]),
                            )
                        )
            self.faulty_regions.append((c1, c3))
        self._verify_algorithm(config.error)

    def _verify_algorithm(self, error):
        params = self.mesh_config
        x_pps = params["mesh_x_pps"]
        y_pps = params["mesh_y_pps"]
        if params["algo"] not in self.ALGOS:
            raise error(
                "bed_mesh: Unknown algorithm <%s>" % (self.mesh_config["algo"])
            )
        # Check the algorithm against the current configuration
        max_probe_cnt = max(params["x_count"], params["y_count"])
        min_probe_cnt = min(params["x_count"], params["y_count"])
        if max(x_pps, y_pps) == 0:
            # Interpolation disabled
            self.mesh_config["algo"] = "direct"
        elif params["algo"] == "lagrange" and max_probe_cnt > 6:
            # Lagrange interpolation tends to oscillate when using more
            # than 6 samples
            raise error(
                "bed_mesh: cannot exceed a probe_count of 6 when using "
                "lagrange interpolation. Configured Probe Count: %d, %d"
                % (self.mesh_config["x_count"], self.mesh_config["y_count"])
            )
        elif params["algo"] == "bicubic" and min_probe_cnt < 4:
            if max_probe_cnt > 6:
                raise error(
                    "bed_mesh: invalid probe_count option when using bicubic "
                    "interpolation.  Combination of 3 points on one axis with "
                    "more than 6 on another is not permitted. "
                    "Configured Probe Count: %d, %d"
                    % (self.mesh_config["x_count"], self.mesh_config["y_count"])
                )
            else:
                logging.info(
                    "bed_mesh: bicubic interpolation with a probe_count of "
                    "less than 4 points detected.  Forcing lagrange "
                    "interpolation. Configured Probe Count: %d, %d"
                    % (self.mesh_config["x_count"], self.mesh_config["y_count"])
                )
                params["algo"] = "lagrange"

    def set_adaptive_mesh(self, gcmd):
        if not gcmd.get_int("ADAPTIVE", 0):
            return False
        exclude_objects = self.printer.lookup_object("exclude_object", None)
        if exclude_objects is None:
            gcmd.respond_info("Exclude objects not enabled. Using full mesh...")
            return False
        objects = exclude_objects.get_status().get("objects", [])
        if not objects:
            return False
        margin = gcmd.get_float("ADAPTIVE_MARGIN", self.adaptive_margin)

        # List all exclude_object points by axis and iterate over
        # all polygon points, and pick the min and max or each axis
        list_of_xs = []
        list_of_ys = []
        gcmd.respond_info("Found %s objects" % (len(objects)))
        for obj in objects:
            for point in obj["polygon"]:
                list_of_xs.append(point[0])
                list_of_ys.append(point[1])

        # Define bounds of adaptive mesh area
        mesh_min = [min(list_of_xs), min(list_of_ys)]
        mesh_max = [max(list_of_xs), max(list_of_ys)]
        adjusted_mesh_min = [x - margin for x in mesh_min]
        adjusted_mesh_max = [x + margin for x in mesh_max]

        # Force margin to respect original mesh bounds
        adjusted_mesh_min[0] = max(
            adjusted_mesh_min[0], self.orig_config["mesh_min"][0]
        )
        adjusted_mesh_min[1] = max(
            adjusted_mesh_min[1], self.orig_config["mesh_min"][1]
        )
        adjusted_mesh_max[0] = min(
            adjusted_mesh_max[0], self.orig_config["mesh_max"][0]
        )
        adjusted_mesh_max[1] = min(
            adjusted_mesh_max[1], self.orig_config["mesh_max"][1]
        )

        adjusted_mesh_size = (
            adjusted_mesh_max[0] - adjusted_mesh_min[0],
            adjusted_mesh_max[1] - adjusted_mesh_min[1],
        )

        # Compute a ratio between the adapted and original sizes
        ratio = (
            adjusted_mesh_size[0]
            / (
                self.orig_config["mesh_max"][0]
                - self.orig_config["mesh_min"][0]
            ),
            adjusted_mesh_size[1]
            / (
                self.orig_config["mesh_max"][1]
                - self.orig_config["mesh_min"][1]
            ),
        )

        gcmd.respond_info(
            "Original mesh bounds: (%s,%s)"
            % (self.orig_config["mesh_min"], self.orig_config["mesh_max"])
        )
        gcmd.respond_info(
            "Original probe count: (%s,%s)"
            % (self.mesh_config["x_count"], self.mesh_config["y_count"])
        )
        gcmd.respond_info(
            "Adapted mesh bounds: (%s,%s)"
            % (adjusted_mesh_min, adjusted_mesh_max)
        )
        gcmd.respond_info("Ratio: (%s, %s)" % ratio)

        new_x_probe_count = int(
            math.ceil(self.mesh_config["x_count"] * ratio[0])
        )
        new_y_probe_count = int(
            math.ceil(self.mesh_config["y_count"] * ratio[1])
        )

        # There is one case, where we may have to adjust the probe counts:
        # axis0 < 4 and axis1 > 6 (see _verify_algorithm).
        min_num_of_probes = 3
        if (
            max(new_x_probe_count, new_y_probe_count) > 6
            and min(new_x_probe_count, new_y_probe_count) < 4
        ):
            min_num_of_probes = 4

        new_x_probe_count = max(min_num_of_probes, new_x_probe_count)
        new_y_probe_count = max(min_num_of_probes, new_y_probe_count)

        gcmd.respond_info(
            "Adapted probe count: (%s,%s)"
            % (new_x_probe_count, new_y_probe_count)
        )

        # If the adapted mesh size is too small, adjust it to something
        # useful.
        adjusted_mesh_size = (
            max(adjusted_mesh_size[0], new_x_probe_count),
            max(adjusted_mesh_size[1], new_y_probe_count),
        )

        if self.radius is not None:
            adapted_radius = (
                math.sqrt(
                    (adjusted_mesh_size[0] ** 2) + (adjusted_mesh_size[1] ** 2)
                )
                / 2
            )
            adapted_origin = (
                adjusted_mesh_min[0] + (adjusted_mesh_size[0] / 2),
                adjusted_mesh_min[1] + (adjusted_mesh_size[1] / 2),
            )
            to_adapted_origin = math.sqrt(
                adapted_origin[0] ** 2 + adapted_origin[1] ** 2
            )
            # If the adapted mesh size is smaller than the default/full
            # mesh, adjust the parameters. Otherwise, just do the full mesh.
            if adapted_radius + to_adapted_origin < self.radius:
                self.radius = adapted_radius
                self.origin = adapted_origin
                self.mesh_min = (-self.radius, -self.radius)
                self.mesh_max = (self.radius, self.radius)
                self.mesh_config["x_count"] = self.mesh_config["y_count"] = max(
                    new_x_probe_count, new_y_probe_count
                )
        else:
            self.mesh_min = adjusted_mesh_min
            self.mesh_max = adjusted_mesh_max
            self.mesh_config["x_count"] = new_x_probe_count
            self.mesh_config["y_count"] = new_y_probe_count
        self._profile_name = None
        return True

    def update_config(self, gcmd):
        # reset default configuration
        self.radius = self.orig_config["radius"]
        self.origin = self.orig_config["origin"]
        self.mesh_min = self.orig_config["mesh_min"]
        self.mesh_max = self.orig_config["mesh_max"]
        for key in list(self.mesh_config.keys()):
            self.mesh_config[key] = self.orig_config[key]

        params = gcmd.get_command_parameters()
        need_cfg_update = False
        if self.radius is not None:
            if "MESH_RADIUS" in params:
                self.radius = gcmd.get_float("MESH_RADIUS")
                self.radius = math.floor(self.radius * 10) / 10
                self.mesh_min = (-self.radius, -self.radius)
                self.mesh_max = (self.radius, self.radius)
                need_cfg_update = True
            if "MESH_ORIGIN" in params:
                self.origin = parse_gcmd_coord(gcmd, "MESH_ORIGIN")
                need_cfg_update = True
            if "ROUND_PROBE_COUNT" in params:
                cnt = gcmd.get_int("ROUND_PROBE_COUNT", minval=3)
                self.mesh_config["x_count"] = cnt
                self.mesh_config["y_count"] = cnt
                need_cfg_update = True
        else:
            if "MESH_MIN" in params:
                self.mesh_min = parse_gcmd_coord(gcmd, "MESH_MIN")
                need_cfg_update = True
            if "MESH_MAX" in params:
                self.mesh_max = parse_gcmd_coord(gcmd, "MESH_MAX")
                need_cfg_update = True
            if "PROBE_COUNT" in params:
                x_cnt, y_cnt = parse_gcmd_pair(gcmd, "PROBE_COUNT", minval=3)
                self.mesh_config["x_count"] = x_cnt
                self.mesh_config["y_count"] = y_cnt
                need_cfg_update = True

        if "ALGORITHM" in params:
            self.mesh_config["algo"] = gcmd.get("ALGORITHM").strip().lower()
            need_cfg_update = True

        need_cfg_update |= self.set_adaptive_mesh(gcmd)
        probe_method = gcmd.get("METHOD", "automatic")

        if need_cfg_update:
            self._verify_algorithm(gcmd.error)
            self._generate_points(gcmd.error, probe_method)
            gcmd.respond_info("Generating new points...")
            self.print_generated_points(gcmd.respond_info)
            pts = self._get_adjusted_points()
            self.probe_helper.update_probe_points(pts, 3)
            msg = "relative_reference_index: %s\n" % (
                self.relative_reference_index
            )
            msg += "\n".join(
                ["%s: %s" % (k, v) for k, v in self.mesh_config.items()]
            )
            logging.info("Updated Mesh Configuration:\n" + msg)
        else:
            self._generate_points(gcmd.error, probe_method)
            pts = self._get_adjusted_points()
            self.probe_helper.update_probe_points(pts, 3)

    def _get_adjusted_points(self):
        adj_pts = []
        if self.substituted_indices:
            last_index = 0
            for i, pts in self.substituted_indices.items():
                adj_pts.extend(self.points[last_index:i])
                adj_pts.extend(pts)
                # Add one to the last index to skip the point
                # we are replacing
                last_index = i + 1
            adj_pts.extend(self.points[last_index:])
        else:
            adj_pts = list(self.points)
        if self.zero_reference_mode == ZrefMode.PROBE:
            adj_pts.append(self.zero_ref_pos)
        return adj_pts

    cmd_BED_MESH_CALIBRATE_help = "Perform Mesh Bed Leveling"

    def cmd_BED_MESH_CALIBRATE(self, gcmd):
        self._profile_name = gcmd.get("PROFILE", "default")
        if not self._profile_name.strip():
            raise gcmd.error("Value for parameter 'PROFILE' must be specified")
        self.bedmesh.set_mesh(None)
        self.update_config(gcmd)
        self.probe_helper.start_probe(gcmd)

    def probe_finalize(self, offsets, positions):
        x_offset, y_offset, z_offset = offsets
<<<<<<< HEAD
        positions = [[round(p[0], 2), round(p[1], 2), p[2]] for p in positions]
=======
        positions = [[round(p[0], 2), round(p[1], 2), p[2]]
                     for p in positions]
>>>>>>> 9f41f53c
        if self.zero_reference_mode == ZrefMode.PROBE:
            ref_pos = positions.pop()
            logging.info(
                "bed_mesh: z-offset replaced with probed z value at "
                "position (%.2f, %.2f, %.6f)"
                % (ref_pos[0], ref_pos[1], ref_pos[2])
            )
            z_offset = ref_pos[2]
        params = dict(self.mesh_config)
        params["min_x"] = min(positions, key=lambda p: p[0])[0] + x_offset
        params["max_x"] = max(positions, key=lambda p: p[0])[0] + x_offset
        params["min_y"] = min(positions, key=lambda p: p[1])[1] + y_offset
        params["max_y"] = max(positions, key=lambda p: p[1])[1] + y_offset
        x_cnt = params["x_count"]
        y_cnt = params["y_count"]

        if self.substituted_indices:
            # Replace substituted points with the original generated
            # point.  Its Z Value is the average probed Z of the
            # substituted points.
            corrected_pts = []
            idx_offset = 0
            start_idx = 0
            for i, pts in self.substituted_indices.items():
                fpt = [p - o for p, o in zip(self.points[i], offsets[:2])]
                # offset the index to account for additional samples
                idx = i + idx_offset
                # Add "normal" points
                corrected_pts.extend(positions[start_idx:idx])
                avg_z = sum(
                    [p[2] for p in positions[idx : idx + len(pts)]]
                ) / len(pts)
                idx_offset += len(pts) - 1
                start_idx = idx + len(pts)
                fpt.append(avg_z)
                logging.info(
                    "bed_mesh: Replacing value at faulty index %d"
                    " (%.4f, %.4f): avg value = %.6f, avg w/ z_offset = %.6f"
                    % (i, fpt[0], fpt[1], avg_z, avg_z - z_offset)
                )
                corrected_pts.append(fpt)
            corrected_pts.extend(positions[start_idx:])
            # validate corrected positions
            if len(self.points) != len(corrected_pts):
                self._dump_points(positions, corrected_pts, offsets)
                raise self.gcode.error(
                    "bed_mesh: invalid position list size, "
                    "generated count: %d, probed count: %d"
                    % (len(self.points), len(corrected_pts))
                )
            for gen_pt, probed in zip(self.points, corrected_pts):
                off_pt = [p - o for p, o in zip(gen_pt, offsets[:2])]
                if not isclose(
                    off_pt[0], probed[0], abs_tol=0.1
                ) or not isclose(off_pt[1], probed[1], abs_tol=0.1):
                    self._dump_points(positions, corrected_pts, offsets)
                    raise self.gcode.error(
                        "bed_mesh: point mismatch, orig = (%.2f, %.2f)"
                        ", probed = (%.2f, %.2f)"
                        % (off_pt[0], off_pt[1], probed[0], probed[1])
                    )
            positions = corrected_pts

        probed_matrix = []
        row = []
        prev_pos = positions[0]
        for pos in positions:
            if not isclose(pos[1], prev_pos[1], abs_tol=0.1):
                # y has changed, append row and start new
                probed_matrix.append(row)
                row = []
            if pos[0] > prev_pos[0]:
                # probed in the positive direction
                row.append(pos[2] - z_offset)
            else:
                # probed in the negative direction
                row.insert(0, pos[2] - z_offset)
            prev_pos = pos
        # append last row
        probed_matrix.append(row)

        # make sure the y-axis is the correct length
        if len(probed_matrix) != y_cnt:
            raise self.gcode.error(
                (
                    "bed_mesh: Invalid y-axis table length\n"
                    "Probed table length: %d Probed Table:\n%s"
                )
                % (len(probed_matrix), str(probed_matrix))
            )

        if self.radius is not None:
            # round bed, extrapolate probed values to create a square mesh
            for row in probed_matrix:
                row_size = len(row)
                if not row_size & 1:
                    # an even number of points in a row shouldn't be possible
                    msg = "bed_mesh: incorrect number of points sampled on X\n"
                    msg += "Probed Table:\n"
                    msg += str(probed_matrix)
                    raise self.gcode.error(msg)
                buf_cnt = (x_cnt - row_size) // 2
                if buf_cnt == 0:
                    continue
                left_buffer = [row[0]] * buf_cnt
                right_buffer = [row[row_size - 1]] * buf_cnt
                row[0:0] = left_buffer
                row.extend(right_buffer)

        #  make sure that the x-axis is the correct length
        for row in probed_matrix:
            if len(row) != x_cnt:
                raise self.gcode.error(
                    (
                        "bed_mesh: invalid x-axis table length\n"
                        "Probed table length: %d Probed Table:\n%s"
                    )
                    % (len(probed_matrix), str(probed_matrix))
                )

        z_mesh = ZMesh(params, self._profile_name)
        try:
            z_mesh.build_mesh(probed_matrix)
        except BedMeshError as e:
            raise self.gcode.error(str(e))
        if self.zero_reference_mode == ZrefMode.IN_MESH:
            # The reference can be anywhere in the mesh, therefore
            # it is necessary to set the reference after the initial mesh
            # is generated to lookup the correct z value.
            z_mesh.set_zero_reference(*self.zero_ref_pos)
        self.bedmesh.set_mesh(z_mesh)
        self.gcode.respond_info("Mesh Bed Leveling Complete")
        if self._profile_name is not None:
            self.bedmesh.save_profile(self._profile_name)

    def _dump_points(self, probed_pts, corrected_pts, offsets):
        # logs generated points with offset applied, points received
        # from the finalize callback, and the list of corrected points
        max_len = max([len(self.points), len(probed_pts), len(corrected_pts)])
        logging.info(
            "bed_mesh: calibration point dump\nIndex | %-17s| %-25s|"
            " Corrected Point" % ("Generated Point", "Probed Point")
        )
        for i in list(range(max_len)):
            gen_pt = probed_pt = corr_pt = ""
            if i < len(self.points):
                off_pt = [p - o for p, o in zip(self.points[i], offsets[:2])]
                gen_pt = "(%.2f, %.2f)" % tuple(off_pt)
            if i < len(probed_pts):
                probed_pt = "(%.2f, %.2f, %.4f)" % tuple(probed_pts[i])
            if i < len(corrected_pts):
                corr_pt = "(%.2f, %.2f, %.4f)" % tuple(corrected_pts[i])
            logging.info(
                "  %-4d| %-17s| %-25s| %s" % (i, gen_pt, probed_pt, corr_pt)
            )


class MoveSplitter:
    def __init__(self, config, gcode):
        self.split_delta_z = config.getfloat(
            "split_delta_z", 0.025, minval=0.01
        )
        self.move_check_distance = config.getfloat(
            "move_check_distance", 5.0, minval=3.0
        )
        self.z_mesh = None
        self.fade_offset = 0.0
        self.gcode = gcode

    def initialize(self, mesh, fade_offset):
        self.z_mesh = mesh
        self.fade_offset = fade_offset

    def build_move(self, prev_pos, next_pos, factor):
        self.prev_pos = tuple(prev_pos)
        self.next_pos = tuple(next_pos)
        self.current_pos = list(prev_pos)
        self.z_factor = factor
        self.z_offset = self._calc_z_offset(prev_pos)
        self.traverse_complete = False
        self.distance_checked = 0.0
        axes_d = [self.next_pos[i] - self.prev_pos[i] for i in range(4)]
        self.total_move_length = math.sqrt(sum([d * d for d in axes_d[:3]]))
        self.axis_move = [not isclose(d, 0.0, abs_tol=1e-10) for d in axes_d]

    def _calc_z_offset(self, pos):
        z = self.z_mesh.calc_z(pos[0], pos[1])
        offset = self.fade_offset
        return self.z_factor * (z - offset) + offset

    def _set_next_move(self, distance_from_prev):
        t = distance_from_prev / self.total_move_length
        if t > 1.0 or t < 0.0:
            raise self.gcode.error(
                "bed_mesh: Slice distance is negative "
                "or greater than entire move length"
            )
        for i in range(4):
            if self.axis_move[i]:
                self.current_pos[i] = lerp(
                    t, self.prev_pos[i], self.next_pos[i]
                )

    def split(self):
        if not self.traverse_complete:
            if self.axis_move[0] or self.axis_move[1]:
                # X and/or Y axis move, traverse if necessary
                while (
                    self.distance_checked + self.move_check_distance
                    < self.total_move_length
                ):
                    self.distance_checked += self.move_check_distance
                    self._set_next_move(self.distance_checked)
                    next_z = self._calc_z_offset(self.current_pos)
                    if abs(next_z - self.z_offset) >= self.split_delta_z:
                        self.z_offset = next_z
                        return (
                            self.current_pos[0],
                            self.current_pos[1],
                            self.current_pos[2] + self.z_offset,
                            self.current_pos[3],
                        )
            # end of move reached
            self.current_pos[:] = self.next_pos
            self.z_offset = self._calc_z_offset(self.current_pos)
            # Its okay to add Z-Offset to the final move, since it will not be
            # used again.
            self.current_pos[2] += self.z_offset
            self.traverse_complete = True
            return self.current_pos
        else:
            # Traverse complete
            return None


class ZMesh:
    def __init__(self, params, name):
        self.profile_name = name or "adaptive-%X" % (id(self),)
        self.probed_matrix = self.mesh_matrix = None
        self.mesh_params = params
        self.mesh_offsets = [0.0, 0.0]
        logging.debug("bed_mesh: probe/mesh parameters:")
        for key, value in self.mesh_params.items():
            logging.debug("%s :  %s" % (key, value))
        self.mesh_x_min = params["min_x"]
        self.mesh_x_max = params["max_x"]
        self.mesh_y_min = params["min_y"]
        self.mesh_y_max = params["max_y"]
        logging.debug(
            "bed_mesh: Mesh Min: (%.2f,%.2f) Mesh Max: (%.2f,%.2f)"
            % (
                self.mesh_x_min,
                self.mesh_y_min,
                self.mesh_x_max,
                self.mesh_y_max,
            )
        )
        # Set the interpolation algorithm
        interpolation_algos = {
            "lagrange": self._sample_lagrange,
            "bicubic": self._sample_bicubic,
            "direct": self._sample_direct,
        }
        self._sample = interpolation_algos.get(params["algo"])
        # Number of points to interpolate per segment
        mesh_x_pps = params["mesh_x_pps"]
        mesh_y_pps = params["mesh_y_pps"]
        px_cnt = params["x_count"]
        py_cnt = params["y_count"]
        self.mesh_x_count = (px_cnt - 1) * mesh_x_pps + px_cnt
        self.mesh_y_count = (py_cnt - 1) * mesh_y_pps + py_cnt
        self.x_mult = mesh_x_pps + 1
        self.y_mult = mesh_y_pps + 1
        logging.debug(
            "bed_mesh: Mesh grid size - X:%d, Y:%d"
            % (self.mesh_x_count, self.mesh_y_count)
        )
        self.mesh_x_dist = (self.mesh_x_max - self.mesh_x_min) / (
            self.mesh_x_count - 1
        )
        self.mesh_y_dist = (self.mesh_y_max - self.mesh_y_min) / (
            self.mesh_y_count - 1
        )

    def get_mesh_matrix(self):
        if self.mesh_matrix is not None:
            return [[round(z, 6) for z in line] for line in self.mesh_matrix]
        return [[]]

    def get_probed_matrix(self):
        if self.probed_matrix is not None:
            return [[round(z, 6) for z in line] for line in self.probed_matrix]
        return [[]]

    def get_mesh_params(self):
        return self.mesh_params
<<<<<<< HEAD

=======
    def get_profile_name(self):
        return self.profile_name
>>>>>>> 9f41f53c
    def print_probed_matrix(self, print_func):
        if self.probed_matrix is not None:
            msg = "Mesh Leveling Probed Z positions:\n"
            for line in self.probed_matrix:
                for x in line:
                    msg += " %f" % x
                msg += "\n"
            print_func(msg)
        else:
            print_func("bed_mesh: bed has not been probed")

    def print_mesh(self, print_func, move_z=None):
        matrix = self.get_mesh_matrix()
        if matrix is not None:
            msg = "Mesh X,Y: %d,%d\n" % (self.mesh_x_count, self.mesh_y_count)
            if move_z is not None:
                msg += "Search Height: %d\n" % (move_z)
            msg += "Mesh Offsets: X=%.4f, Y=%.4f\n" % (
                self.mesh_offsets[0],
                self.mesh_offsets[1],
            )
            msg += "Mesh Average: %.2f\n" % (self.get_z_average())
            rng = self.get_z_range()
            msg += "Mesh Range: min=%.4f max=%.4f\n" % (rng[0], rng[1])
            msg += "Interpolation Algorithm: %s\n" % (self.mesh_params["algo"])
            msg += "Measured points:\n"
            for y_line in range(self.mesh_y_count - 1, -1, -1):
                for z in matrix[y_line]:
                    msg += "  %f" % (z)
                msg += "\n"
            print_func(msg)
        else:
            print_func("bed_mesh: Z Mesh not generated")

    def build_mesh(self, z_matrix):
        self.probed_matrix = z_matrix
        self._sample(z_matrix)
        self.print_mesh(logging.debug)

    def set_zero_reference(self, xpos, ypos):
        offset = self.calc_z(xpos, ypos)
        logging.info(
            "bed_mesh: setting zero reference at (%.2f, %.2f, %.6f)"
            % (xpos, ypos, offset)
        )
        for matrix in [self.probed_matrix, self.mesh_matrix]:
            for yidx in range(len(matrix)):
                for xidx in range(len(matrix[yidx])):
                    matrix[yidx][xidx] -= offset

    def set_mesh_offsets(self, offsets):
        for i, o in enumerate(offsets):
            if o is not None:
                self.mesh_offsets[i] = o

    def get_x_coordinate(self, index):
        return self.mesh_x_min + self.mesh_x_dist * index

    def get_y_coordinate(self, index):
        return self.mesh_y_min + self.mesh_y_dist * index

    def calc_z(self, x, y):
        if self.mesh_matrix is not None:
            tbl = self.mesh_matrix
            tx, xidx = self._get_linear_index(x + self.mesh_offsets[0], 0)
            ty, yidx = self._get_linear_index(y + self.mesh_offsets[1], 1)
            z0 = lerp(tx, tbl[yidx][xidx], tbl[yidx][xidx + 1])
            z1 = lerp(tx, tbl[yidx + 1][xidx], tbl[yidx + 1][xidx + 1])
            return lerp(ty, z0, z1)
        else:
            # No mesh table generated, no z-adjustment
            return 0.0

    def get_z_range(self):
        if self.mesh_matrix is not None:
            mesh_min = min([min(x) for x in self.mesh_matrix])
            mesh_max = max([max(x) for x in self.mesh_matrix])
            return mesh_min, mesh_max
        else:
            return 0.0, 0.0

    def get_z_average(self):
        if self.mesh_matrix is not None:
            avg_z = sum([sum(x) for x in self.mesh_matrix]) / sum(
                [len(x) for x in self.mesh_matrix]
            )
            # Round average to the nearest 100th.  This
            # should produce an offset that is divisible by common
            # z step distances
            return round(avg_z, 2)
        else:
            return 0.0

    def _get_linear_index(self, coord, axis):
        if axis == 0:
            # X-axis
            mesh_min = self.mesh_x_min
            mesh_cnt = self.mesh_x_count
            mesh_dist = self.mesh_x_dist
            cfunc = self.get_x_coordinate
        else:
            # Y-axis
            mesh_min = self.mesh_y_min
            mesh_cnt = self.mesh_y_count
            mesh_dist = self.mesh_y_dist
            cfunc = self.get_y_coordinate
        t = 0.0
        idx = int(math.floor((coord - mesh_min) / mesh_dist))
        idx = constrain(idx, 0, mesh_cnt - 2)
        t = (coord - cfunc(idx)) / mesh_dist
        return constrain(t, 0.0, 1.0), idx

    def _sample_direct(self, z_matrix):
        self.mesh_matrix = z_matrix

    def _sample_lagrange(self, z_matrix):
        x_mult = self.x_mult
        y_mult = self.y_mult
        self.mesh_matrix = [
            [
                0.0
                if ((i % x_mult) or (j % y_mult))
                else z_matrix[j // y_mult][i // x_mult]
                for i in range(self.mesh_x_count)
            ]
            for j in range(self.mesh_y_count)
        ]
        xpts, ypts = self._get_lagrange_coords()
        # Interpolate X coordinates
        for i in range(self.mesh_y_count):
            # only interpolate X-rows that have probed coordinates
            if i % y_mult != 0:
                continue
            for j in range(self.mesh_x_count):
                if j % x_mult == 0:
                    continue
                x = self.get_x_coordinate(j)
                self.mesh_matrix[i][j] = self._calc_lagrange(xpts, x, i, 0)
        # Interpolate Y coordinates
        for i in range(self.mesh_x_count):
            for j in range(self.mesh_y_count):
                if j % y_mult == 0:
                    continue
                y = self.get_y_coordinate(j)
                self.mesh_matrix[j][i] = self._calc_lagrange(ypts, y, i, 1)

    def _get_lagrange_coords(self):
        xpts = []
        ypts = []
        for i in range(self.mesh_params["x_count"]):
            xpts.append(self.get_x_coordinate(i * self.x_mult))
        for j in range(self.mesh_params["y_count"]):
            ypts.append(self.get_y_coordinate(j * self.y_mult))
        return xpts, ypts

    def _calc_lagrange(self, lpts, c, vec, axis=0):
        pt_cnt = len(lpts)
        total = 0.0
        for i in range(pt_cnt):
            n = 1.0
            d = 1.0
            for j in range(pt_cnt):
                if j == i:
                    continue
                n *= c - lpts[j]
                d *= lpts[i] - lpts[j]
            if axis == 0:
                # Calc X-Axis
                z = self.mesh_matrix[vec][i * self.x_mult]
            else:
                # Calc Y-Axis
                z = self.mesh_matrix[i * self.y_mult][vec]
            total += z * n / d
        return total

    def _sample_bicubic(self, z_matrix):
        # should work for any number of probe points above 3x3
        x_mult = self.x_mult
        y_mult = self.y_mult
        c = self.mesh_params["tension"]
        self.mesh_matrix = [
            [
                0.0
                if ((i % x_mult) or (j % y_mult))
                else z_matrix[j // y_mult][i // x_mult]
                for i in range(self.mesh_x_count)
            ]
            for j in range(self.mesh_y_count)
        ]
        # Interpolate X values
        for y in range(self.mesh_y_count):
            if y % y_mult != 0:
                continue
            for x in range(self.mesh_x_count):
                if x % x_mult == 0:
                    continue
                pts = self._get_x_ctl_pts(x, y)
                self.mesh_matrix[y][x] = self._cardinal_spline(pts, c)
        # Interpolate Y values
        for x in range(self.mesh_x_count):
            for y in range(self.mesh_y_count):
                if y % y_mult == 0:
                    continue
                pts = self._get_y_ctl_pts(x, y)
                self.mesh_matrix[y][x] = self._cardinal_spline(pts, c)

    def _get_x_ctl_pts(self, x, y):
        # Fetch control points and t for a X value in the mesh
        x_mult = self.x_mult
        x_row = self.mesh_matrix[y]
        last_pt = self.mesh_x_count - 1 - x_mult
        if x < x_mult:
            p0 = p1 = x_row[0]
            p2 = x_row[x_mult]
            p3 = x_row[2 * x_mult]
            t = x / float(x_mult)
        elif x > last_pt:
            p0 = x_row[last_pt - x_mult]
            p1 = x_row[last_pt]
            p2 = p3 = x_row[last_pt + x_mult]
            t = (x - last_pt) / float(x_mult)
        else:
            found = False
            for i in range(x_mult, last_pt, x_mult):
                if x > i and x < (i + x_mult):
                    p0 = x_row[i - x_mult]
                    p1 = x_row[i]
                    p2 = x_row[i + x_mult]
                    p3 = x_row[i + 2 * x_mult]
                    t = (x - i) / float(x_mult)
                    found = True
                    break
            if not found:
                raise BedMeshError("bed_mesh: Error finding x control points")
        return p0, p1, p2, p3, t

    def _get_y_ctl_pts(self, x, y):
        # Fetch control points and t for a Y value in the mesh
        y_mult = self.y_mult
        last_pt = self.mesh_y_count - 1 - y_mult
        y_col = self.mesh_matrix
        if y < y_mult:
            p0 = p1 = y_col[0][x]
            p2 = y_col[y_mult][x]
            p3 = y_col[2 * y_mult][x]
            t = y / float(y_mult)
        elif y > last_pt:
            p0 = y_col[last_pt - y_mult][x]
            p1 = y_col[last_pt][x]
            p2 = p3 = y_col[last_pt + y_mult][x]
            t = (y - last_pt) / float(y_mult)
        else:
            found = False
            for i in range(y_mult, last_pt, y_mult):
                if y > i and y < (i + y_mult):
                    p0 = y_col[i - y_mult][x]
                    p1 = y_col[i][x]
                    p2 = y_col[i + y_mult][x]
                    p3 = y_col[i + 2 * y_mult][x]
                    t = (y - i) / float(y_mult)
                    found = True
                    break
            if not found:
                raise BedMeshError("bed_mesh: Error finding y control points")
        return p0, p1, p2, p3, t

    def _cardinal_spline(self, p, tension):
        t = p[4]
        t2 = t * t
        t3 = t2 * t
        m1 = tension * (p[2] - p[0])
        m2 = tension * (p[3] - p[1])
        a = p[1] * (2 * t3 - 3 * t2 + 1)
        b = p[2] * (-2 * t3 + 3 * t2)
        c = m1 * (t3 - 2 * t2 + t)
        d = m2 * (t3 - t2)
        return a + b + c + d


class ProfileManager:
    def __init__(self, config, bedmesh):
        self.name = config.get_name()
        self.printer = config.get_printer()
        self.gcode = self.printer.lookup_object("gcode")
        self.bedmesh = bedmesh
        self.profiles = {}
        self.incompatible_profiles = []
        # Fetch stored profiles from Config
        stored_profs = config.get_prefix_sections(self.name)
        stored_profs = [s for s in stored_profs if s.get_name() != self.name]
        for profile in stored_profs:
            name = profile.get_name().split(" ", 1)[1]
            version = profile.getint("version", 0)
            if version != PROFILE_VERSION:
                logging.info(
                    "bed_mesh: Profile [%s] not compatible with this version\n"
                    "of bed_mesh.  Profile Version: %d Current Version: %d "
                    % (name, version, PROFILE_VERSION)
                )
                self.incompatible_profiles.append(name)
                continue
            self.profiles[name] = {}
            zvals = profile.getlists("points", seps=(",", "\n"), parser=float)
            self.profiles[name]["points"] = zvals
            self.profiles[name][
                "mesh_params"
            ] = params = collections.OrderedDict()
            for key, t in PROFILE_OPTIONS.items():
                if t is int:
                    params[key] = profile.getint(key)
                elif t is float:
                    params[key] = profile.getfloat(key)
                elif t is str:
                    params[key] = profile.get(key)
        # Register GCode
        self.gcode.register_command(
            "BED_MESH_PROFILE",
            self.cmd_BED_MESH_PROFILE,
            desc=self.cmd_BED_MESH_PROFILE_help,
        )

    def get_profiles(self):
        return self.profiles
<<<<<<< HEAD

    def get_current_profile(self):
        return self.current_profile

=======
>>>>>>> 9f41f53c
    def _check_incompatible_profiles(self):
        if self.incompatible_profiles:
            configfile = self.printer.lookup_object("configfile")
            for profile in self.incompatible_profiles:
                configfile.remove_section("bed_mesh " + profile)
            self.gcode.respond_info(
                "The following incompatible profiles have been detected\n"
                "and are scheduled for removal:\n%s\n"
                "The SAVE_CONFIG command will update the printer config\n"
                "file and restart the printer"
                % (("\n").join(self.incompatible_profiles))
            )

    def save_profile(self, prof_name):
        z_mesh = self.bedmesh.get_mesh()
        if z_mesh is None:
            self.gcode.respond_info(
                "Unable to save to profile [%s], the bed has not been probed"
                % (prof_name)
            )
            return
        probed_matrix = z_mesh.get_probed_matrix()
        mesh_params = z_mesh.get_mesh_params()
        configfile = self.printer.lookup_object("configfile")
        cfg_name = self.name + " " + prof_name
        # set params
        z_values = ""
        for line in probed_matrix:
            z_values += "\n  "
            for p in line:
                z_values += "%.6f, " % p
            z_values = z_values[:-2]
        configfile.set(cfg_name, "version", PROFILE_VERSION)
        configfile.set(cfg_name, "points", z_values)
        for key, value in mesh_params.items():
            configfile.set(cfg_name, key, value)
        # save copy in local storage
        # ensure any self.profiles returned as status remains immutable
        profiles = dict(self.profiles)
        profiles[prof_name] = profile = {}
        profile["points"] = probed_matrix
        profile["mesh_params"] = collections.OrderedDict(mesh_params)
        self.profiles = profiles
        self.bedmesh.update_status()
        self.gcode.respond_info(
            "Bed Mesh state has been saved to profile [%s]\n"
            "for the current session.  The SAVE_CONFIG command will\n"
            "update the printer config file and restart the printer."
            % (prof_name)
        )

    def load_profile(self, prof_name):
        profile = self.profiles.get(prof_name, None)
        if profile is None:
<<<<<<< HEAD
            raise self.gcode.error("bed_mesh: Unknown profile [%s]" % prof_name)
        probed_matrix = profile["points"]
        mesh_params = profile["mesh_params"]
        z_mesh = ZMesh(mesh_params)
=======
            raise self.gcode.error(
                "bed_mesh: Unknown profile [%s]" % prof_name)
        probed_matrix = profile['points']
        mesh_params = profile['mesh_params']
        z_mesh = ZMesh(mesh_params, prof_name)
>>>>>>> 9f41f53c
        try:
            z_mesh.build_mesh(probed_matrix)
        except BedMeshError as e:
            raise self.gcode.error(str(e))
        self.bedmesh.set_mesh(z_mesh)

    def remove_profile(self, prof_name):
        if prof_name in self.profiles:
            configfile = self.printer.lookup_object("configfile")
            configfile.remove_section("bed_mesh " + prof_name)
            profiles = dict(self.profiles)
            del profiles[prof_name]
            self.profiles = profiles
            self.bedmesh.update_status()
            self.gcode.respond_info(
                "Profile [%s] removed from storage for this session.\n"
                "The SAVE_CONFIG command will update the printer\n"
                "configuration and restart the printer" % (prof_name)
            )
        else:
            self.gcode.respond_info(
                "No profile named [%s] to remove" % (prof_name)
            )

    cmd_BED_MESH_PROFILE_help = "Bed Mesh Persistent Storage management"

    def cmd_BED_MESH_PROFILE(self, gcmd):
        options = collections.OrderedDict(
            {
                "LOAD": self.load_profile,
                "SAVE": self.save_profile,
                "REMOVE": self.remove_profile,
            }
        )
        for key in options:
            name = gcmd.get(key, None)
            if name is not None:
                if not name.strip():
                    raise gcmd.error(
                        "Value for parameter '%s' must be specified" % (key)
                    )
                if name == "default" and key == "SAVE":
                    gcmd.respond_info(
                        "Profile 'default' is reserved, please choose"
                        " another profile name."
                    )
                else:
                    options[key](name)
                return
        gcmd.respond_info("Invalid syntax '%s'" % (gcmd.get_commandline(),))


def load_config(config):
    return BedMesh(config)<|MERGE_RESOLUTION|>--- conflicted
+++ resolved
@@ -281,20 +281,12 @@
             mesh_max = (params["max_x"], params["max_y"])
             probed_matrix = self.z_mesh.get_probed_matrix()
             mesh_matrix = self.z_mesh.get_mesh_matrix()
-<<<<<<< HEAD
-            self.status["profile_name"] = self.pmgr.get_current_profile()
+            self.status["profile_name"] = self.z_mesh.get_profile_name()
             self.status["mesh_min"] = mesh_min
             self.status["mesh_max"] = mesh_max
             self.status["probed_matrix"] = probed_matrix
             self.status["mesh_matrix"] = mesh_matrix
 
-=======
-            self.status['profile_name'] = self.z_mesh.get_profile_name()
-            self.status['mesh_min'] = mesh_min
-            self.status['mesh_max'] = mesh_max
-            self.status['probed_matrix'] = probed_matrix
-            self.status['mesh_matrix'] = mesh_matrix
->>>>>>> 9f41f53c
     def get_mesh(self):
         return self.z_mesh
 
@@ -390,22 +382,14 @@
         self.probe_helper.use_xy_offsets(True)
         self.gcode = self.printer.lookup_object("gcode")
         self.gcode.register_command(
-<<<<<<< HEAD
             "BED_MESH_CALIBRATE",
             self.cmd_BED_MESH_CALIBRATE,
             desc=self.cmd_BED_MESH_CALIBRATE_help,
         )
 
-    def _generate_points(self, error):
+    def _generate_points(self, error, probe_method="automatic"):
         x_cnt = self.mesh_config["x_count"]
         y_cnt = self.mesh_config["y_count"]
-=======
-            'BED_MESH_CALIBRATE', self.cmd_BED_MESH_CALIBRATE,
-            desc=self.cmd_BED_MESH_CALIBRATE_help)
-    def _generate_points(self, error, probe_method="automatic"):
-        x_cnt = self.mesh_config['x_count']
-        y_cnt = self.mesh_config['y_count']
->>>>>>> 9f41f53c
         min_x, min_y = self.mesh_min
         max_x, max_y = self.mesh_max
         x_dist = (max_x - min_x) / (x_cnt - 1)
@@ -922,12 +906,7 @@
 
     def probe_finalize(self, offsets, positions):
         x_offset, y_offset, z_offset = offsets
-<<<<<<< HEAD
         positions = [[round(p[0], 2), round(p[1], 2), p[2]] for p in positions]
-=======
-        positions = [[round(p[0], 2), round(p[1], 2), p[2]]
-                     for p in positions]
->>>>>>> 9f41f53c
         if self.zero_reference_mode == ZrefMode.PROBE:
             ref_pos = positions.pop()
             logging.info(
@@ -1224,12 +1203,10 @@
 
     def get_mesh_params(self):
         return self.mesh_params
-<<<<<<< HEAD
-
-=======
+
     def get_profile_name(self):
         return self.profile_name
->>>>>>> 9f41f53c
+
     def print_probed_matrix(self, print_func):
         if self.probed_matrix is not None:
             msg = "Mesh Leveling Probed Z positions:\n"
@@ -1553,13 +1530,7 @@
 
     def get_profiles(self):
         return self.profiles
-<<<<<<< HEAD
-
-    def get_current_profile(self):
-        return self.current_profile
-
-=======
->>>>>>> 9f41f53c
+
     def _check_incompatible_profiles(self):
         if self.incompatible_profiles:
             configfile = self.printer.lookup_object("configfile")
@@ -1614,18 +1585,10 @@
     def load_profile(self, prof_name):
         profile = self.profiles.get(prof_name, None)
         if profile is None:
-<<<<<<< HEAD
             raise self.gcode.error("bed_mesh: Unknown profile [%s]" % prof_name)
         probed_matrix = profile["points"]
         mesh_params = profile["mesh_params"]
-        z_mesh = ZMesh(mesh_params)
-=======
-            raise self.gcode.error(
-                "bed_mesh: Unknown profile [%s]" % prof_name)
-        probed_matrix = profile['points']
-        mesh_params = profile['mesh_params']
         z_mesh = ZMesh(mesh_params, prof_name)
->>>>>>> 9f41f53c
         try:
             z_mesh.build_mesh(probed_matrix)
         except BedMeshError as e:
