--- conflicted
+++ resolved
@@ -385,24 +385,16 @@
         state_message, state = self.printer.get_state_message()
         src_path = os.path.dirname(__file__)
         klipper_path = os.path.normpath(os.path.join(src_path, ".."))
-<<<<<<< HEAD
         response = {
             "state": state,
             "state_message": state_message,
             "hostname": socket.gethostname(),
             "klipper_path": klipper_path,
             "python_path": sys.executable,
+            "process_id": os.getpid(),
+            "user_id": os.getuid(),
+            "group_id": os.getgid(),
         }
-=======
-        response = {'state': state,
-                    'state_message': state_message,
-                    'hostname': socket.gethostname(),
-                    'klipper_path': klipper_path,
-                    'python_path': sys.executable,
-                    'process_id': os.getpid(),
-                    'user_id': os.getuid(),
-                    'group_id': os.getgid()}
->>>>>>> ed66982b
         start_args = self.printer.get_start_args()
         for sa in ["log_file", "config_file", "software_version", "cpu_info"]:
             response[sa] = start_args.get(sa)
